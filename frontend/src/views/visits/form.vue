--- conflicted
+++ resolved
@@ -284,37 +284,27 @@
   
   let searchTimeout
   const searchCustomers = async (query) => {
-<<<<<<< HEAD
-    const keyword = typeof query === 'string' ? query.trim() : ''
-    if (!keyword || keyword.length < 2 || /^\d+$/.test(keyword)) {
-=======
-    if (!query || !query.trim()) {
->>>>>>> 02767fbe
+  const keyword = typeof query === 'string' ? query.trim() : ''
+  if (!keyword || keyword.length < 2 || /^\d+$/.test(keyword)) {
+    customerOptions.value = []
+    return
+  }
+  clearTimeout(searchTimeout)
+  searchTimeout = setTimeout(async () => {
+    try {
+      const response = await searchCustomersApi({
+        keyword,
+        page: 1,
+        size: 20
+      })
+      customerOptions.value = response.data?.content || []
+    } catch (error) {
+      console.error('搜索客户失败:', error)
       customerOptions.value = []
-      return
     }
-    clearTimeout(searchTimeout)
-    searchTimeout = setTimeout(async () => {
-      try {
-<<<<<<< HEAD
-        const response = await searchCustomersApi({
-          keyword,
-          page: 1,
-          size: 20
-        })
-        customerOptions.value = response.data?.content || []
-      } catch (error) {
-        customerOptions.value = []
-=======
-        const response = await searchCustomersApi({ keyword: query.trim() })
-        customerOptions.value = response.data.content || []
-      } catch (error) {
-        console.error('搜索客户失败:', error)
->>>>>>> 02767fbe
-      }
-    }, 300)
-  }
-  
+  }, 300)
+}
+
   const loadData = async () => {
     if (isEdit.value) {
       try {
