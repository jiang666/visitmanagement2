<template>
    <div class="user-management">
      <el-card>
        <!-- 搜索栏 -->
        <div class="search-bar">
          <el-form :model="searchForm" inline>
            <el-form-item label="关键词">
              <el-input
                v-model="searchForm.keyword"
                placeholder="用户名、姓名、邮箱"
                clearable
                style="width: 200px"
              />
            </el-form-item>
            
            <el-form-item label="角色">
              <el-select v-model="searchForm.role" placeholder="全部角色" clearable>
                <el-option label="管理员" value="ADMIN" />
                <el-option label="经理" value="MANAGER" />
                <el-option label="销售" value="SALES" />
              </el-select>
            </el-form-item>
            
            <el-form-item label="状态">
              <el-select v-model="searchForm.status" placeholder="全部状态" clearable>
                <el-option label="激活" value="ACTIVE" />
                <el-option label="禁用" value="INACTIVE" />
              </el-select>
            </el-form-item>
            
            <el-form-item label="部门">
              <el-input
                v-model="searchForm.department"
                placeholder="部门名称"
                clearable
                style="width: 150px"
              />
            </el-form-item>
            
            <el-form-item>
              <el-button type="primary" @click="handleSearch">
                <el-icon><Search /></el-icon>
                搜索
              </el-button>
              <el-button @click="handleReset">
                <el-icon><Refresh /></el-icon>
                重置
              </el-button>
            </el-form-item>
          </el-form>
        </div>
        
        <!-- 操作栏 -->
        <div class="action-bar">
          <div class="action-left">
            <el-button type="primary" @click="handleCreate">
              <el-icon><Plus /></el-icon>
              新增用户
            </el-button>
            <el-button
              type="danger"
              :disabled="!selectedRows.length"
              @click="handleBatchDelete"
            >
              <el-icon><Delete /></el-icon>
              批量删除
            </el-button>
          </div>
        </div>
        
        <!-- 数据表格 -->
        <el-table
          v-loading="loading"
          :data="tableData"
          @selection-change="handleSelectionChange"
        >
          <el-table-column type="selection" width="55" />
          
          <el-table-column prop="id" label="ID" width="80" />
          
          <el-table-column label="用户信息" min-width="200">
            <template #default="{ row }">
              <div class="user-info">
                <el-avatar :size="40" :src="row.avatarUrl">
                  {{ row.realName?.charAt(0) }}
                </el-avatar>
                <div class="info-text">
                  <div class="name">{{ row.realName }}</div>
                  <div class="username">{{ row.username }}</div>
                </div>
              </div>
            </template>
          </el-table-column>
          
          <el-table-column prop="email" label="邮箱" width="180" />
          
          <el-table-column prop="phone" label="手机号" width="120" />
          
          <el-table-column prop="role" label="角色" width="100">
            <template #default="{ row }">
              <el-tag :type="getRoleType(row.role)">
                {{ getRoleText(row.role) }}
              </el-tag>
            </template>
          </el-table-column>
          
          <el-table-column prop="department" label="部门" width="120" />
          
          <el-table-column prop="status" label="状态" width="100">
            <template #default="{ row }">
              <el-switch
                v-model="row.status"
                active-value="ACTIVE"
                inactive-value="INACTIVE"
                @change="handleStatusChange(row)"
              />
            </template>
          </el-table-column>
          
          <el-table-column prop="lastLoginAt" label="最后登录" width="160">
            <template #default="{ row }">
              {{ formatDateTime(row.lastLoginAt) }}
            </template>
          </el-table-column>
          
          <el-table-column prop="createdAt" label="创建时间" width="160">
            <template #default="{ row }">
              {{ formatDateTime(row.createdAt) }}
            </template>
          </el-table-column>
          
          <el-table-column label="操作" width="200" fixed="right">
            <template #default="{ row }">
              <div class="actions">
                <el-button size="small" @click="handleEdit(row)">编辑</el-button>
                <el-button size="small" type="warning" @click="handleResetPassword(row)">重置密码</el-button>
                <el-button
                  size="small"
                  type="danger"
                  @click="handleDelete(row)"
                  :disabled="row.role === 'ADMIN' && row.id === currentUserId"
                >
                  删除
                </el-button>
              </div>
            </template>
          </el-table-column>
        </el-table>
        
        <!-- 分页 -->
        <div class="pagination">
          <el-pagination
            v-model:current-page="pagination.page"
            v-model:page-size="pagination.size"
            :total="pagination.total"
            :page-sizes="[10, 20, 50, 100]"
            layout="total, sizes, prev, pager, next, jumper"
            @size-change="loadData"
            @current-change="loadData"
          />
        </div>
      </el-card>
  
      <!-- 用户表单对话框 -->
      <el-dialog
        v-model="dialogVisible"
        :title="isEdit ? '编辑用户' : '新增用户'"
        width="600px"
        @close="handleDialogClose"
      >
        <el-form
          ref="formRef"
          :model="userForm"
          :rules="userRules"
          label-width="100px"
        >
          <el-form-item label="用户名" prop="username">
            <el-input v-model="userForm.username" placeholder="请输入用户名" />
          </el-form-item>
          
          <el-form-item label="密码" prop="password" v-if="!isEdit">
            <el-input v-model="userForm.password" type="password" placeholder="请输入密码" />
          </el-form-item>
          
          <el-form-item label="真实姓名" prop="realName">
            <el-input v-model="userForm.realName" placeholder="请输入真实姓名" />
          </el-form-item>
          
          <el-form-item label="邮箱" prop="email">
            <el-input v-model="userForm.email" placeholder="请输入邮箱" />
          </el-form-item>
          
          <el-form-item label="手机号" prop="phone">
            <el-input v-model="userForm.phone" placeholder="请输入手机号" />
          </el-form-item>
          
          <el-form-item label="角色" prop="role">
            <el-select v-model="userForm.role" placeholder="请选择角色" style="width: 100%">
              <el-option label="管理员" value="ADMIN" />
              <el-option label="经理" value="MANAGER" />
              <el-option label="销售" value="SALES" />
            </el-select>
          </el-form-item>
          
          <el-form-item label="部门" prop="department">
            <el-input v-model="userForm.department" placeholder="请输入部门" />
          </el-form-item>
        </el-form>
        
        <template #footer>
          <el-button @click="dialogVisible = false">取消</el-button>
          <el-button type="primary" @click="handleSubmit" :loading="submitting">
            {{ isEdit ? '更新' : '创建' }}
          </el-button>
        </template>
      </el-dialog>
    </div>
  </template>
  
  <script setup>
  import { ref, reactive, computed, onMounted } from 'vue'
  import { useUserStore } from '@/stores/user'
  import {
    Search, Refresh, Plus, Delete
  } from '@element-plus/icons-vue'
import {
  getUserList,
  createUser,
  updateUser,
  deleteUser,
  batchDeleteUsers,
  updateUserStatus,
  resetUserPassword
} from '@/api/users'
import { ElMessage, ElMessageBox } from 'element-plus'
  
  const userStore = useUserStore()
  
  const loading = ref(false)
  const dialogVisible = ref(false)
  const submitting = ref(false)
  const tableData = ref([])
  const selectedRows = ref([])
  const formRef = ref()
  
  const currentUserId = computed(() => userStore.user?.id)
  const isEdit = ref(false)
  
  const searchForm = reactive({
    keyword: '',
    role: '',
    status: '',
    department: ''
  })
  
  const pagination = reactive({
    page: 1,
    size: 20,
    total: 0
  })
  
  const userForm = reactive({
    username: '',
    password: '',
    realName: '',
    email: '',
    phone: '',
    role: 'SALES',
    department: ''
  })
  
  const userRules = {
    username: [
      { required: true, message: '请输入用户名', trigger: 'blur' },
      { min: 2, max: 50, message: '用户名长度在 2 到 50 个字符', trigger: 'blur' }
    ],
    password: [
      { required: true, message: '请输入密码', trigger: 'blur' },
      { min: 6, max: 20, message: '密码长度在 6 到 20 个字符', trigger: 'blur' }
    ],
    realName: [
      { required: true, message: '请输入真实姓名', trigger: 'blur' }
    ],
    email: [
      { type: 'email', message: '请输入正确的邮箱地址', trigger: 'blur' }
    ],
    role: [
      { required: true, message: '请选择角色', trigger: 'change' }
    ]
  }
  
  const loadData = async () => {
    loading.value = true
    try {
      const params = {
        page: pagination.page - 1,
        size: pagination.size,
        keyword: searchForm.keyword,
        role: searchForm.role,
        status: searchForm.status,
        department: searchForm.department
      }
      
      const response = await getUserList(params)
      const { content, totalElements } = response.data
      
      tableData.value = content
      pagination.total = totalElements
    } catch (error) {
      console.error('加载数据失败:', error)
    } finally {
      loading.value = false
    }
  }
  
  const handleSearch = () => {
    pagination.page = 1
    loadData()
  }
  
  const handleReset = () => {
    Object.assign(searchForm, {
      keyword: '',
      role: '',
      status: '',
      department: ''
    })
    pagination.page = 1
    loadData()
  }
  
  const handleCreate = () => {
    isEdit.value = false
    Object.assign(userForm, {
      username: '',
      password: '',
      realName: '',
      email: '',
      phone: '',
      role: 'SALES',
      department: ''
    })
    dialogVisible.value = true
  }
  
  const handleEdit = (row) => {
    isEdit.value = true
    Object.assign(userForm, { ...row, password: '' })
    dialogVisible.value = true
  }
  
  const handleSubmit = async () => {
    if (!formRef.value) return
    
    await formRef.value.validate(async (valid) => {
      if (!valid) return
      
      submitting.value = true
      try {
        if (isEdit.value) {
          const payload = { ...userForm }
          if (!payload.password) {
            delete payload.password
          }
          await updateUser(userForm.id, payload)
          ElMessage.success('更新成功')
        } else {
          await createUser(userForm)
          ElMessage.success('创建成功')
        }
        dialogVisible.value = false
        loadData()
      } catch (error) {
        ElMessage.error(error.message || '操作失败')
      } finally {
        submitting.value = false
      }
    })
  }
  
  const handleDelete = async (row) => {
    try {
      await ElMessageBox.confirm('确定要删除这个用户吗？', '确认删除', {
        type: 'warning'
      })
      
      await deleteUser(row.id)
      ElMessage.success('删除成功')
      loadData()
    } catch (error) {
      if (error !== 'cancel') {
        ElMessage.error('删除失败')
      }
    }
  }
  
  const handleBatchDelete = async () => {
    try {
      await ElMessageBox.confirm(`确定要删除选中的 ${selectedRows.value.length} 个用户吗？`, '确认删除', {
        type: 'warning'
      })
      
      const ids = selectedRows.value.map(row => row.id)
      await batchDeleteUsers(ids)
      ElMessage.success('删除成功')
      loadData()
    } catch (error) {
      if (error !== 'cancel') {
        ElMessage.error('删除失败')
      }
    }
  }
  
  const handleStatusChange = async (row) => {
    const previous = row.status === 'ACTIVE' ? 'INACTIVE' : 'ACTIVE'
    try {
      await updateUserStatus(row.id, row.status)
      ElMessage.success('状态更新成功')
    } catch (error) {
      row.status = previous
      ElMessage.error('状态更新失败')
    }
  }
  
  const handleResetPassword = async (row) => {
    try {
      await ElMessageBox.prompt('请输入新密码', '重置密码', {
        confirmButtonText: '确定',
        cancelButtonText: '取消',
        inputType: 'password',
        inputValidator: (value) => {
          if (!value || value.length < 6) {
            return '密码长度不能少于6位'
          }
          return true
        }
      })
      
      await resetUserPassword(row.id, result.value)
      ElMessage.success('密码重置成功')
    } catch (error) {
      if (error !== 'cancel') {
        ElMessage.error('密码重置失败')
      }
    }
  }
  
  const handleSelectionChange = (selection) => {
    selectedRows.value = selection
  }
  
  const handleDialogClose = () => {
    if (formRef.value) {
      formRef.value.resetFields()
    }
  }
  
  const getRoleType = (role) => {
    const typeMap = {
      'ADMIN': 'danger',
      'MANAGER': 'warning',
      'SALES': 'success'
    }
    return typeMap[role] || ''
  }
  
  const getRoleText = (role) => {
    const textMap = {
      'ADMIN': '管理员',
      'MANAGER': '经理',
      'SALES': '销售'
    }
    return textMap[role] || role
  }
  
  const formatDateTime = (dateTime) => {
    if (!dateTime) return '-'
    return new Date(dateTime).toLocaleString('zh-CN')
  }
  
  onMounted(() => {
    loadData()
  })
  </script>
  
  <style lang="scss" scoped>
  .user-management {
    .search-bar {
      margin-bottom: 20px;
      padding: 20px;
      background: #f5f7fa;
      border-radius: 4px;
    }
    
    .action-bar {
      display: flex;
      justify-content: space-between;
      align-items: center;
      margin-bottom: 20px;
    }
    
    .user-info {
      display: flex;
      align-items: center;
      
      .info-text {
        margin-left: 12px;
        
        .name {
          font-weight: bold;
          margin-bottom: 4px;
        }
        
        .username {
          font-size: 12px;
          color: #999;
        }
      }
    }
    
    .pagination {
      margin-top: 20px;
      text-align: right;
    }

    .actions {
      display: flex;
      justify-content: center;
      gap: 8px;
    }
<<<<<<< HEAD
  }  </style>
=======
  }
  </style>
>>>>>>> 5a897a0c
<|MERGE_RESOLUTION|>--- conflicted
+++ resolved
@@ -528,9 +528,5 @@
       justify-content: center;
       gap: 8px;
     }
-<<<<<<< HEAD
-  }  </style>
-=======
-  }
-  </style>
->>>>>>> 5a897a0c
+  }
+  </style>