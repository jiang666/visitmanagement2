--- conflicted
+++ resolved
@@ -540,9 +540,5 @@
       justify-content: center;
       gap: 8px;
     }
-<<<<<<< HEAD
-  }  </style>
-=======
-  }
-  </style>
->>>>>>> a984f31f
+  }
+  </style>