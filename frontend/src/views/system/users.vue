<template>
    <div class="user-management">
      <el-card>
        <!-- 搜索栏 -->
        <div class="search-bar">
          <el-form :model="searchForm" inline>
            <el-form-item label="关键词">
              <el-input
                v-model="searchForm.keyword"
                placeholder="用户名、姓名、邮箱"
                clearable
                style="width: 200px"
              />
            </el-form-item>
            
            <el-form-item label="角色">
              <el-select
                v-model="searchForm.role"
                placeholder="全部角色"
                clearable
                class="standard-select"
              >
                <el-option
                  v-for="item in roleOptions"
                  :key="item.value"
                  :label="item.label"
                  :value="item.value"
                />
              </el-select>
            </el-form-item>
            
            <el-form-item label="状态">
              <el-select
                v-model="searchForm.status"
                placeholder="全部状态"
                clearable
                class="standard-select"
              >
                <el-option label="激活" value="ACTIVE" />
                <el-option label="禁用" value="INACTIVE" />
              </el-select>
            </el-form-item>
            
            <el-form-item label="部门">
              <el-input
                v-model="searchForm.department"
                placeholder="部门名称"
                clearable
                style="width: 150px"
              />
            </el-form-item>
            
            <el-form-item>
              <el-button type="primary" @click="handleSearch">
                <el-icon><Search /></el-icon>
                搜索
              </el-button>
              <el-button @click="handleReset">
                <el-icon><Refresh /></el-icon>
                重置
              </el-button>
            </el-form-item>
          </el-form>
        </div>
        
        <!-- 操作栏 -->
        <div class="action-bar">
          <div class="action-left">
            <el-button type="primary" @click="handleCreate">
              <el-icon><Plus /></el-icon>
              新增用户
            </el-button>
            <el-button
              type="danger"
              :disabled="!selectedRows.length"
              @click="handleBatchDelete"
            >
              <el-icon><Delete /></el-icon>
              批量删除
            </el-button>
          </div>
        </div>
        
        <!-- 数据表格 -->
        <el-table
          v-loading="loading"
          :data="tableData"
          @selection-change="handleSelectionChange"
        >
          <el-table-column type="selection" width="55" />
          
          <el-table-column prop="id" label="ID" width="80" />
          
          <el-table-column label="用户信息" min-width="200">
            <template #default="{ row }">
              <div class="user-info">
                <el-avatar :size="40" :src="row.avatarUrl">
                  {{ row.realName?.charAt(0) }}
                </el-avatar>
                <div class="info-text">
                  <div class="name">{{ row.realName }}</div>
                  <div class="username">{{ row.username }}</div>
                </div>
              </div>
            </template>
          </el-table-column>
          
          <el-table-column prop="email" label="邮箱" width="180" />
          
          <el-table-column prop="phone" label="手机号" width="120" />
          
          <el-table-column prop="role" label="角色" width="100">
            <template #default="{ row }">
              <el-tag :type="getRoleType(row.role)">
                {{ getRoleText(row.role) }}
              </el-tag>
            </template>
          </el-table-column>
          
          <el-table-column prop="department" label="部门" width="120" />
          
          <el-table-column prop="status" label="状态" width="100">
            <template #default="{ row }">
              <el-switch
                v-model="row.status"
                active-value="ACTIVE"
                inactive-value="INACTIVE"
                @change="handleStatusChange(row)"
              />
            </template>
          </el-table-column>
          
          <el-table-column prop="lastLoginAt" label="最后登录" width="160">
            <template #default="{ row }">
              {{ formatDateTime(row.lastLoginAt) }}
            </template>
          </el-table-column>
          
          <el-table-column prop="createdAt" label="创建时间" width="160">
            <template #default="{ row }">
              {{ formatDateTime(row.createdAt) }}
            </template>
          </el-table-column>
          
          <el-table-column label="操作" width="200" fixed="right">
            <template #default="{ row }">
              <div class="actions">
                <el-button size="small" @click="handleEdit(row)">编辑</el-button>
                <el-button size="small" type="warning" @click="handleResetPassword(row)">重置密码</el-button>
                <el-button
                  size="small"
                  type="danger"
                  @click="handleDelete(row)"
                  :disabled="row.role === 'ADMIN' && row.id === currentUserId"
                >
                  删除
                </el-button>
              </div>
            </template>
          </el-table-column>
        </el-table>
        
        <!-- 分页 -->
        <div class="pagination">
          <el-pagination
            v-model:current-page="pagination.page"
            v-model:page-size="pagination.size"
            :total="pagination.total"
            :page-sizes="[10, 20, 50, 100]"
            layout="total, sizes, prev, pager, next, jumper"
            @size-change="loadData"
            @current-change="loadData"
          />
        </div>
      </el-card>
  
      <!-- 用户表单对话框 -->
      <el-dialog
        v-model="dialogVisible"
        :title="isEdit ? '编辑用户' : '新增用户'"
        width="600px"
        @close="handleDialogClose"
      >
        <el-form
          ref="formRef"
          :model="userForm"
          :rules="userRules"
          label-width="100px"
        >
          <el-form-item label="用户名" prop="username">
            <el-input v-model="userForm.username" placeholder="请输入用户名" />
          </el-form-item>
          
          <el-form-item label="密码" prop="password" v-if="!isEdit">
            <el-input v-model="userForm.password" type="password" placeholder="请输入密码" />
          </el-form-item>
          
          <el-form-item label="真实姓名" prop="realName">
            <el-input v-model="userForm.realName" placeholder="请输入真实姓名" />
          </el-form-item>
          
          <el-form-item label="邮箱" prop="email">
            <el-input v-model="userForm.email" placeholder="请输入邮箱" />
          </el-form-item>
          
          <el-form-item label="手机号" prop="phone">
            <el-input v-model="userForm.phone" placeholder="请输入手机号" />
          </el-form-item>
          
          <el-form-item label="角色" prop="role">
            <el-select
              v-model="userForm.role"
              placeholder="请选择角色"
              style="width: 100%"
              class="standard-select"
            >
              <el-option
                v-for="item in roleOptions"
                :key="item.value"
                :label="item.label"
                :value="item.value"
              />
            </el-select>
          </el-form-item>
          
          <el-form-item label="部门" prop="department">
            <el-input v-model="userForm.department" placeholder="请输入部门" />
          </el-form-item>
        </el-form>
        
        <template #footer>
          <el-button @click="dialogVisible = false">取消</el-button>
          <el-button type="primary" @click="handleSubmit" :loading="submitting">
            {{ isEdit ? '更新' : '创建' }}
          </el-button>
        </template>
      </el-dialog>
    </div>
  </template>
  
  <script setup>
  import { ref, reactive, computed, onMounted } from 'vue'
  import { useUserStore } from '@/stores/user'
  import {
    Search, Refresh, Plus, Delete
  } from '@element-plus/icons-vue'
import {
  getUserList,
  createUser,
  updateUser,
  deleteUser,
  batchDeleteUsers,
  updateUserStatus,
  resetUserPassword
} from '@/api/users'
import { ElMessage, ElMessageBox } from 'element-plus'

  const userStore = useUserStore()

  const roleOptions = [
    { label: '管理员', value: 'ADMIN' },
    { label: '经理', value: 'MANAGER' },
    { label: '销售', value: 'SALES' }
  ]
  
  const loading = ref(false)
  const dialogVisible = ref(false)
  const submitting = ref(false)
  const tableData = ref([])
  const selectedRows = ref([])
  const formRef = ref()
  
  const currentUserId = computed(() => userStore.user?.id)
  const isEdit = ref(false)
  
  const searchForm = reactive({
    keyword: '',
    role: null,
    status: null,
    department: ''
  })
  
  const pagination = reactive({
    page: 1,
    size: 20,
    total: 0
  })
  
  const userForm = reactive({
    username: '',
    password: '',
    realName: '',
    email: '',
    phone: '',
    role: 'SALES',
    department: ''
  })
  
  const userRules = {
    username: [
      { required: true, message: '请输入用户名', trigger: 'blur' },
      { min: 2, max: 50, message: '用户名长度在 2 到 50 个字符', trigger: 'blur' }
    ],
    password: [
      { required: true, message: '请输入密码', trigger: 'blur' },
      { min: 6, max: 20, message: '密码长度在 6 到 20 个字符', trigger: 'blur' }
    ],
    realName: [
      { required: true, message: '请输入真实姓名', trigger: 'blur' }
    ],
    email: [
      { type: 'email', message: '请输入正确的邮箱地址', trigger: 'blur' }
    ],
    role: [
      { required: true, message: '请选择角色', trigger: 'change' }
    ]
  }
  
  const loadData = async () => {
    loading.value = true
    try {
      const params = {
        page: pagination.page - 1,
        size: pagination.size,
        keyword: searchForm.keyword,
        role: searchForm.role,
        status: searchForm.status,
        department: searchForm.department
      }
      
      const response = await getUserList(params)
      const { content, totalElements } = response.data
      
      tableData.value = content
      pagination.total = totalElements
    } catch (error) {
      console.error('加载数据失败:', error)
    } finally {
      loading.value = false
    }
  }
  
  const handleSearch = () => {
    pagination.page = 1
    loadData()
  }
  
  const handleReset = () => {
    Object.assign(searchForm, {
      keyword: '',
      role: null,
      status: null,
      department: ''
    })
    pagination.page = 1
    loadData()
  }
  
  const handleCreate = () => {
    isEdit.value = false
    Object.assign(userForm, {
      username: '',
      password: '',
      realName: '',
      email: '',
      phone: '',
      role: 'SALES',
      department: ''
    })
    dialogVisible.value = true
  }
  
  const handleEdit = (row) => {
    isEdit.value = true
    Object.assign(userForm, { ...row, password: '' })
    dialogVisible.value = true
  }
  
  const handleSubmit = async () => {
    if (!formRef.value) return
    
    await formRef.value.validate(async (valid) => {
      if (!valid) return
      
      submitting.value = true
      try {
        if (isEdit.value) {
          const payload = { ...userForm }
          if (!payload.password) {
            delete payload.password
          }
          await updateUser(userForm.id, payload)
          ElMessage.success('更新成功')
        } else {
          await createUser(userForm)
          ElMessage.success('创建成功')
        }
        dialogVisible.value = false
        loadData()
      } catch (error) {
        ElMessage.error(error.message || '操作失败')
      } finally {
        submitting.value = false
      }
    })
  }
  
  const handleDelete = async (row) => {
    try {
      await ElMessageBox.confirm('确定要删除这个用户吗？', '确认删除', {
        type: 'warning'
      })
      
      await deleteUser(row.id)
      ElMessage.success('删除成功')
      loadData()
    } catch (error) {
      if (error !== 'cancel') {
        ElMessage.error('删除失败')
      }
    }
  }
  
  const handleBatchDelete = async () => {
    try {
      await ElMessageBox.confirm(`确定要删除选中的 ${selectedRows.value.length} 个用户吗？`, '确认删除', {
        type: 'warning'
      })
      
      const ids = selectedRows.value.map(row => row.id)
      await batchDeleteUsers(ids)
      ElMessage.success('删除成功')
      loadData()
    } catch (error) {
      if (error !== 'cancel') {
        ElMessage.error('删除失败')
      }
    }
  }
  
  const handleStatusChange = async (row) => {
    const previous = row.status === 'ACTIVE' ? 'INACTIVE' : 'ACTIVE'
    try {
      await updateUserStatus(row.id, row.status)
      ElMessage.success('状态更新成功')
    } catch (error) {
      row.status = previous
      ElMessage.error('状态更新失败')
    }
  }
  
  const handleResetPassword = async (row) => {
    try {
      await ElMessageBox.prompt('请输入新密码', '重置密码', {
        confirmButtonText: '确定',
        cancelButtonText: '取消',
        inputType: 'password',
        inputValidator: (value) => {
          if (!value || value.length < 6) {
            return '密码长度不能少于6位'
          }
          return true
        }
      })
      
      await resetUserPassword(row.id, result.value)
      ElMessage.success('密码重置成功')
    } catch (error) {
      if (error !== 'cancel') {
        ElMessage.error('密码重置失败')
      }
    }
  }
  
  const handleSelectionChange = (selection) => {
    selectedRows.value = selection
  }
  
  const handleDialogClose = () => {
    if (formRef.value) {
      formRef.value.resetFields()
    }
  }
  
  const getRoleType = (role) => {
    const typeMap = {
      'ADMIN': 'danger',
      'MANAGER': 'warning',
      'SALES': 'success'
    }
    return typeMap[role] || ''
  }
  
  const getRoleText = (role) => {
    const textMap = {
      'ADMIN': '管理员',
      'MANAGER': '经理',
      'SALES': '销售'
    }
    return textMap[role] || role
  }
  
  const formatDateTime = (dateTime) => {
    if (!dateTime) return '-'
    return new Date(dateTime).toLocaleString('zh-CN')
  }
  
  onMounted(() => {
    loadData()
  })
  </script>
  
  <style lang="scss" scoped>
  .user-management {
    .search-bar {
      margin-bottom: 20px;
      padding: 20px;
      background: #f5f7fa;
      border-radius: 4px;
    }
    
    .action-bar {
      display: flex;
      justify-content: space-between;
      align-items: center;
      margin-bottom: 20px;
    }
    
    .user-info {
      display: flex;
      align-items: center;
      
      .info-text {
        margin-left: 12px;
        
        .name {
          font-weight: bold;
          margin-bottom: 4px;
        }
        
        .username {
          font-size: 12px;
          color: #999;
        }
      }
    }
    
    .pagination {
      margin-top: 20px;
      text-align: right;
    }

    .actions {
      display: flex;
      justify-content: center;
      gap: 8px;
    }
<<<<<<< HEAD
  }  </style>
=======
  }
  </style>
>>>>>>> 04328922
<|MERGE_RESOLUTION|>--- conflicted
+++ resolved
@@ -555,9 +555,6 @@
       justify-content: center;
       gap: 8px;
     }
-<<<<<<< HEAD
-  }  </style>
-=======
-  }
-  </style>
->>>>>>> 04328922
+
+  }
+  </style>