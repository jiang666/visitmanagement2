<template>
    <div class="user-management">
      <el-card>
        <!-- 搜索栏 -->
        <div class="search-bar">
          <el-form :model="searchForm" inline>
            <el-form-item label="关键词">
              <el-input
                v-model="searchForm.keyword"
                placeholder="用户名、姓名、邮箱"
                clearable
                style="width: 200px"
              />
            </el-form-item>
            
            <el-form-item label="角色">
              <el-select v-model="searchForm.role" placeholder="全部角色" clearable>
                <el-option
                  v-for="item in roleOptions"
                  :key="item.value"
                  :label="item.label"
                  :value="item.value"
                />
              </el-select>
            </el-form-item>
            
            <el-form-item label="状态">
              <el-select v-model="searchForm.status" placeholder="全部状态" clearable>
                <el-option label="激活" value="ACTIVE" />
                <el-option label="禁用" value="INACTIVE" />
              </el-select>
            </el-form-item>
            
            <el-form-item label="部门">
              <el-input
                v-model="searchForm.department"
                placeholder="部门名称"
                clearable
                style="width: 150px"
              />
            </el-form-item>
            
            <el-form-item>
              <el-button type="primary" @click="handleSearch">
                <el-icon><Search /></el-icon>
                搜索
              </el-button>
              <el-button @click="handleReset">
                <el-icon><Refresh /></el-icon>
                重置
              </el-button>
            </el-form-item>
          </el-form>
        </div>
        
        <!-- 操作栏 -->
        <div class="action-bar">
          <div class="action-left">
            <el-button type="primary" @click="handleCreate">
              <el-icon><Plus /></el-icon>
              新增用户
            </el-button>
            <el-button
              type="danger"
              :disabled="!selectedRows.length"
              @click="handleBatchDelete"
            >
              <el-icon><Delete /></el-icon>
              批量删除
            </el-button>
          </div>
        </div>
        
        <!-- 数据表格 -->
        <el-table
          v-loading="loading"
          :data="tableData"
          @selection-change="handleSelectionChange"
        >
          <el-table-column type="selection" width="55" />
          
          <el-table-column prop="id" label="ID" width="80" />
          
          <el-table-column label="用户信息" min-width="200">
            <template #default="{ row }">
              <div class="user-info">
                <el-avatar :size="40" :src="row.avatarUrl">
                  {{ row.realName?.charAt(0) }}
                </el-avatar>
                <div class="info-text">
                  <div class="name">{{ row.realName }}</div>
                  <div class="username">{{ row.username }}</div>
                </div>
              </div>
            </template>
          </el-table-column>
          
          <el-table-column prop="email" label="邮箱" width="180" />
          
          <el-table-column prop="phone" label="手机号" width="120" />
          
          <el-table-column prop="role" label="角色" width="100">
            <template #default="{ row }">
              <el-tag :type="getRoleType(row.role)">
                {{ getRoleText(row.role) }}
              </el-tag>
            </template>
          </el-table-column>
          
          <el-table-column prop="department" label="部门" width="120" />
          
          <el-table-column prop="status" label="状态" width="100">
            <template #default="{ row }">
              <el-switch
                v-model="row.status"
                active-value="ACTIVE"
                inactive-value="INACTIVE"
                @change="handleStatusChange(row)"
              />
            </template>
          </el-table-column>
          
          <el-table-column prop="lastLoginAt" label="最后登录" width="160">
            <template #default="{ row }">
              {{ formatDateTime(row.lastLoginAt) }}
            </template>
          </el-table-column>
          
          <el-table-column prop="createdAt" label="创建时间" width="160">
            <template #default="{ row }">
              {{ formatDateTime(row.createdAt) }}
            </template>
          </el-table-column>
          
          <el-table-column label="操作" width="200" fixed="right">
            <template #default="{ row }">
              <div class="actions">
                <el-button size="small" @click="handleEdit(row)">编辑</el-button>
                <el-button size="small" type="warning" @click="handleResetPassword(row)">重置密码</el-button>
                <el-button
                  size="small"
                  type="danger"
                  @click="handleDelete(row)"
                  :disabled="row.role === 'ADMIN' && row.id === currentUserId"
                >
                  删除
                </el-button>
              </div>
            </template>
          </el-table-column>
        </el-table>
        
        <!-- 分页 -->
        <div class="pagination">
          <el-pagination
            v-model:current-page="pagination.page"
            v-model:page-size="pagination.size"
            :total="pagination.total"
            :page-sizes="[10, 20, 50, 100]"
            layout="total, sizes, prev, pager, next, jumper"
            @size-change="loadData"
            @current-change="loadData"
          />
        </div>
      </el-card>
  
      <!-- 用户表单对话框 -->
      <el-dialog
        v-model="dialogVisible"
        :title="isEdit ? '编辑用户' : '新增用户'"
        width="600px"
        @close="handleDialogClose"
      >
        <el-form
          ref="formRef"
          :model="userForm"
          :rules="userRules"
          label-width="100px"
        >
          <el-form-item label="用户名" prop="username">
            <el-input v-model="userForm.username" placeholder="请输入用户名" />
          </el-form-item>
          
          <el-form-item label="密码" prop="password" v-if="!isEdit">
            <el-input v-model="userForm.password" type="password" placeholder="请输入密码" />
          </el-form-item>
          
          <el-form-item label="真实姓名" prop="realName">
            <el-input v-model="userForm.realName" placeholder="请输入真实姓名" />
          </el-form-item>
          
          <el-form-item label="邮箱" prop="email">
            <el-input v-model="userForm.email" placeholder="请输入邮箱" />
          </el-form-item>
          
          <el-form-item label="手机号" prop="phone">
            <el-input v-model="userForm.phone" placeholder="请输入手机号" />
          </el-form-item>
          
          <el-form-item label="角色" prop="role">
            <el-select v-model="userForm.role" placeholder="请选择角色" style="width: 100%">
              <el-option
                v-for="item in roleOptions"
                :key="item.value"
                :label="item.label"
                :value="item.value"
              />
            </el-select>
          </el-form-item>
          
          <el-form-item label="部门" prop="department">
            <el-input v-model="userForm.department" placeholder="请输入部门" />
          </el-form-item>
        </el-form>
        
        <template #footer>
          <el-button @click="dialogVisible = false">取消</el-button>
          <el-button type="primary" @click="handleSubmit" :loading="submitting">
            {{ isEdit ? '更新' : '创建' }}
          </el-button>
        </template>
      </el-dialog>
    </div>
  </template>
  
  <script setup>
  import { ref, reactive, computed, onMounted } from 'vue'
  import { useUserStore } from '@/stores/user'
  import {
    Search, Refresh, Plus, Delete
  } from '@element-plus/icons-vue'
import {
  getUserList,
  createUser,
  updateUser,
  deleteUser,
  batchDeleteUsers,
  updateUserStatus,
  resetUserPassword
} from '@/api/users'
import { ElMessage, ElMessageBox } from 'element-plus'
<<<<<<< HEAD

=======
  
>>>>>>> ec5450ce
  const userStore = useUserStore()

  const roleOptions = [
    { label: '管理员', value: 'ADMIN' },
    { label: '经理', value: 'MANAGER' },
    { label: '销售', value: 'SALES' }
  ]
  
  const loading = ref(false)
  const dialogVisible = ref(false)
  const submitting = ref(false)
  const tableData = ref([])
  const selectedRows = ref([])
  const formRef = ref()
  
  const currentUserId = computed(() => userStore.user?.id)
  const isEdit = ref(false)
  
  const searchForm = reactive({
    keyword: '',
    role: null,
    status: null,
    department: ''
  })
  
  const pagination = reactive({
    page: 1,
    size: 20,
    total: 0
  })
  
  const userForm = reactive({
    username: '',
    password: '',
    realName: '',
    email: '',
    phone: '',
    role: 'SALES',
    department: ''
  })
  
  const userRules = {
    username: [
      { required: true, message: '请输入用户名', trigger: 'blur' },
      { min: 2, max: 50, message: '用户名长度在 2 到 50 个字符', trigger: 'blur' }
    ],
    password: [
      { required: true, message: '请输入密码', trigger: 'blur' },
      { min: 6, max: 20, message: '密码长度在 6 到 20 个字符', trigger: 'blur' }
    ],
    realName: [
      { required: true, message: '请输入真实姓名', trigger: 'blur' }
    ],
    email: [
      { type: 'email', message: '请输入正确的邮箱地址', trigger: 'blur' }
    ],
    role: [
      { required: true, message: '请选择角色', trigger: 'change' }
    ]
  }
  
  const loadData = async () => {
    loading.value = true
    try {
      const params = {
        page: pagination.page - 1,
        size: pagination.size,
        keyword: searchForm.keyword,
        role: searchForm.role,
        status: searchForm.status,
        department: searchForm.department
      }
      
      const response = await getUserList(params)
      const { content, totalElements } = response.data
      
      tableData.value = content
      pagination.total = totalElements
    } catch (error) {
      console.error('加载数据失败:', error)
    } finally {
      loading.value = false
    }
  }
  
  const handleSearch = () => {
    pagination.page = 1
    loadData()
  }
  
  const handleReset = () => {
    Object.assign(searchForm, {
      keyword: '',
      role: null,
      status: null,
      department: ''
    })
    pagination.page = 1
    loadData()
  }
  
  const handleCreate = () => {
    isEdit.value = false
    Object.assign(userForm, {
      username: '',
      password: '',
      realName: '',
      email: '',
      phone: '',
      role: 'SALES',
      department: ''
    })
    dialogVisible.value = true
  }
  
  const handleEdit = (row) => {
    isEdit.value = true
    Object.assign(userForm, { ...row, password: '' })
    dialogVisible.value = true
  }
  
  const handleSubmit = async () => {
    if (!formRef.value) return
    
    await formRef.value.validate(async (valid) => {
      if (!valid) return
      
      submitting.value = true
      try {
        if (isEdit.value) {
          const payload = { ...userForm }
          if (!payload.password) {
            delete payload.password
          }
          await updateUser(userForm.id, payload)
          ElMessage.success('更新成功')
        } else {
          await createUser(userForm)
          ElMessage.success('创建成功')
        }
        dialogVisible.value = false
        loadData()
      } catch (error) {
        ElMessage.error(error.message || '操作失败')
      } finally {
        submitting.value = false
      }
    })
  }
  
  const handleDelete = async (row) => {
    try {
      await ElMessageBox.confirm('确定要删除这个用户吗？', '确认删除', {
        type: 'warning'
      })
      
      await deleteUser(row.id)
      ElMessage.success('删除成功')
      loadData()
    } catch (error) {
      if (error !== 'cancel') {
        ElMessage.error('删除失败')
      }
    }
  }
  
  const handleBatchDelete = async () => {
    try {
      await ElMessageBox.confirm(`确定要删除选中的 ${selectedRows.value.length} 个用户吗？`, '确认删除', {
        type: 'warning'
      })
      
      const ids = selectedRows.value.map(row => row.id)
      await batchDeleteUsers(ids)
      ElMessage.success('删除成功')
      loadData()
    } catch (error) {
      if (error !== 'cancel') {
        ElMessage.error('删除失败')
      }
    }
  }
  
  const handleStatusChange = async (row) => {
    const previous = row.status === 'ACTIVE' ? 'INACTIVE' : 'ACTIVE'
    try {
      await updateUserStatus(row.id, row.status)
      ElMessage.success('状态更新成功')
    } catch (error) {
      row.status = previous
      ElMessage.error('状态更新失败')
    }
  }
  
  const handleResetPassword = async (row) => {
    try {
      await ElMessageBox.prompt('请输入新密码', '重置密码', {
        confirmButtonText: '确定',
        cancelButtonText: '取消',
        inputType: 'password',
        inputValidator: (value) => {
          if (!value || value.length < 6) {
            return '密码长度不能少于6位'
          }
          return true
        }
      })
      
      await resetUserPassword(row.id, result.value)
      ElMessage.success('密码重置成功')
    } catch (error) {
      if (error !== 'cancel') {
        ElMessage.error('密码重置失败')
      }
    }
  }
  
  const handleSelectionChange = (selection) => {
    selectedRows.value = selection
  }
  
  const handleDialogClose = () => {
    if (formRef.value) {
      formRef.value.resetFields()
    }
  }
  
  const getRoleType = (role) => {
    const typeMap = {
      'ADMIN': 'danger',
      'MANAGER': 'warning',
      'SALES': 'success'
    }
    return typeMap[role] || ''
  }
  
  const getRoleText = (role) => {
    const textMap = {
      'ADMIN': '管理员',
      'MANAGER': '经理',
      'SALES': '销售'
    }
    return textMap[role] || role
  }
  
  const formatDateTime = (dateTime) => {
    if (!dateTime) return '-'
    return new Date(dateTime).toLocaleString('zh-CN')
  }
  
  onMounted(() => {
    loadData()
  })
  </script>
  
  <style lang="scss" scoped>
  .user-management {
    .search-bar {
      margin-bottom: 20px;
      padding: 20px;
      background: #f5f7fa;
      border-radius: 4px;
    }
    
    .action-bar {
      display: flex;
      justify-content: space-between;
      align-items: center;
      margin-bottom: 20px;
    }
    
    .user-info {
      display: flex;
      align-items: center;
      
      .info-text {
        margin-left: 12px;
        
        .name {
          font-weight: bold;
          margin-bottom: 4px;
        }
        
        .username {
          font-size: 12px;
          color: #999;
        }
      }
    }
    
    .pagination {
      margin-top: 20px;
      text-align: right;
    }

    .actions {
      display: flex;
      justify-content: center;
      gap: 8px;
    }
<<<<<<< HEAD
  }  </style>
=======
  }
  </style>
>>>>>>> ec5450ce
<|MERGE_RESOLUTION|>--- conflicted
+++ resolved
@@ -239,11 +239,7 @@
   resetUserPassword
 } from '@/api/users'
 import { ElMessage, ElMessageBox } from 'element-plus'
-<<<<<<< HEAD
 
-=======
-  
->>>>>>> ec5450ce
   const userStore = useUserStore()
 
   const roleOptions = [
@@ -544,9 +540,5 @@
       justify-content: center;
       gap: 8px;
     }
-<<<<<<< HEAD
-  }  </style>
-=======
-  }
-  </style>
->>>>>>> ec5450ce
+  }
+  </style>