--- conflicted
+++ resolved
@@ -555,10 +555,5 @@
       justify-content: center;
       gap: 8px;
     }
-<<<<<<< HEAD
-  }  </style>
-=======
-
-  }
-  </style>
->>>>>>> fba6ff7c
+  }
+  </style>