<template>
    <div class="school-management">
      <el-card>
        <!-- 搜索栏 -->
        <div class="search-bar">
          <el-form :model="searchForm" inline>
            <el-form-item label="关键词">
              <el-input
                v-model="searchForm.keyword"
                placeholder="学校名称、城市"
                clearable
                style="width: 200px"
              />
            </el-form-item>
            
            <el-form-item label="省份">
              <el-select
                v-model="searchForm.province"
                placeholder="全部省份"
                clearable
                class="standard-select"
              >
                <el-option
                  v-for="province in provinceOptions"
                  :key="province"
                  :label="province"
                  :value="province"
                />
              </el-select>
            </el-form-item>
            
            <el-form-item label="学校类型">
              <el-select
                v-model="searchForm.schoolType"
                placeholder="全部类型"
                clearable
                class="standard-select"
              >
                <el-option
                  v-for="item in schoolTypeOptions"
                  :key="item.value"
                  :label="item.label"
                  :value="item.value"
                />
              </el-select>
            </el-form-item>
            
            <el-form-item>
              <el-button type="primary" @click="handleSearch">
                <el-icon><Search /></el-icon>
                搜索
              </el-button>
              <el-button @click="handleReset">
                <el-icon><Refresh /></el-icon>
                重置
              </el-button>
            </el-form-item>
          </el-form>
        </div>
        
        <!-- 操作栏 -->
        <div class="action-bar">
          <div class="action-left">
            <el-button type="primary" @click="handleCreateSchool">
              <el-icon><Plus /></el-icon>
              新增学校
            </el-button>
            <el-button @click="handleImportSchools">
              <el-icon><Upload /></el-icon>
              批量导入
            </el-button>
            <el-button @click="handleExportSchools">
              <el-icon><Download /></el-icon>
              导出数据
            </el-button>
          </div>
        </div>
        
        <!-- 数据表格 -->
        <el-table
          ref="schoolTableRef"
          v-loading="loading"
          :data="tableData"
          row-key="id"
          lazy
          :load="loadDepartments"
        >
          <el-table-column type="expand">
            <template #default="{ row }">
              <div class="expand-content">
                <h4>院系列表</h4>
                <div class="department-actions">
                  <el-button size="small" type="primary" @click="handleCreateDepartment(row)">
                    新增院系
                  </el-button>
                </div>
                <el-table :data="row.departments" size="small">
                  <el-table-column prop="name" label="院系名称" />
                  <el-table-column prop="contactPhone" label="联系电话" />
                  <el-table-column prop="address" label="地址" />
                  <el-table-column label="操作" width="200">
                    <template #default="{ row: dept }">
                      <el-button size="small" @click="handleEditDepartment(dept)">编辑</el-button>
                      <el-button size="small" type="danger" @click="handleDeleteDepartment(dept)">删除</el-button>
                    </template>
                  </el-table-column>
                </el-table>
              </div>
            </template>
          </el-table-column>
          
          <el-table-column prop="id" label="ID" width="80" />
          
          <el-table-column prop="name" label="学校名称" min-width="200" />
          
          <el-table-column prop="schoolType" label="学校类型" width="120">
            <template #default="{ row }">
              <el-tag :type="getSchoolTypeColor(row.schoolType)">
                {{ getSchoolTypeText(row.schoolType) }}
              </el-tag>
            </template>
          </el-table-column>
          
          <el-table-column prop="province" label="省份" width="100" />
          
          <el-table-column prop="city" label="城市" width="100" />
          
          <el-table-column prop="contactPhone" label="联系电话" width="120" />
          
          <el-table-column prop="website" label="官网" width="200" show-overflow-tooltip>
            <template #default="{ row }">
              <el-link v-if="row.website" :href="row.website" target="_blank" type="primary">
                {{ row.website }}
              </el-link>
              <span v-else>-</span>
            </template>
          </el-table-column>
          
          <el-table-column prop="departmentCount" label="院系数量" width="100" />
          
          <el-table-column label="操作" width="200" fixed="right">
            <template #default="{ row }">
              <el-button size="small" @click="handleEditSchool(row)">编辑</el-button>
              <el-button size="small" type="success" @click="handleCreateDepartment(row)">新增院系</el-button>
              <el-button size="small" type="danger" @click="handleDeleteSchool(row)">删除</el-button>
            </template>
          </el-table-column>
        </el-table>
        
        <!-- 分页 -->
        <div class="pagination">
          <el-pagination
            v-model:current-page="pagination.page"
            v-model:page-size="pagination.size"
            :total="pagination.total"
            :page-sizes="[10, 20, 50, 100]"
            layout="total, sizes, prev, pager, next, jumper"
            @size-change="loadData"
            @current-change="loadData"
          />
        </div>
      </el-card>
  
      <!-- 学校表单对话框 -->
      <el-dialog
        v-model="schoolDialogVisible"
        :title="isEditSchool ? '编辑学校' : '新增学校'"
        width="600px"
      >
        <el-form ref="schoolFormRef" :model="schoolForm" :rules="schoolRules" label-width="100px">
          <el-form-item label="学校名称" prop="name">
            <el-input v-model="schoolForm.name" placeholder="请输入学校名称" />
          </el-form-item>
          
          <el-form-item label="学校类型" prop="schoolType">
            <el-select
              v-model="schoolForm.schoolType"
              placeholder="请选择学校类型"
              style="width: 100%"
              class="standard-select"
            >
              <el-option
                v-for="item in schoolTypeOptions"
                :key="item.value"
                :label="item.label"
                :value="item.value"
              />
            </el-select>
          </el-form-item>
          
          <el-row :gutter="20">
            <el-col :span="12">
              <el-form-item label="省份" prop="province">
                <el-select
                  v-model="schoolForm.province"
                  placeholder="请选择省份"
                  style="width: 100%"
                  class="standard-select"
                >
                  <el-option
                    v-for="province in provinceOptions"
                    :key="province"
                    :label="province"
                    :value="province"
                  />
                </el-select>
              </el-form-item>
            </el-col>
            <el-col :span="12">
              <el-form-item label="城市" prop="city">
                <el-input v-model="schoolForm.city" placeholder="请输入城市" />
              </el-form-item>
            </el-col>
          </el-row>
          
          <el-form-item label="详细地址" prop="address">
            <el-input v-model="schoolForm.address" placeholder="请输入详细地址" />
          </el-form-item>
          
          <el-form-item label="联系电话" prop="contactPhone">
            <el-input v-model="schoolForm.contactPhone" placeholder="请输入联系电话" />
          </el-form-item>
          
          <el-form-item label="官方网站" prop="website">
            <el-input v-model="schoolForm.website" placeholder="请输入官方网站" />
          </el-form-item>
        </el-form>
        
        <template #footer>
          <el-button @click="schoolDialogVisible = false">取消</el-button>
          <el-button type="primary" @click="handleSubmitSchool" :loading="schoolSubmitting">
            {{ isEditSchool ? '更新' : '创建' }}
          </el-button>
        </template>
      </el-dialog>
  
      <!-- 院系表单对话框 -->
      <el-dialog
        v-model="departmentDialogVisible"
        :title="isEditDepartment ? '编辑院系' : '新增院系'"
        width="500px"
      >
        <el-form ref="departmentFormRef" :model="departmentForm" :rules="departmentRules" label-width="100px">
          <el-form-item label="院系名称" prop="name">
            <el-input v-model="departmentForm.name" placeholder="请输入院系名称" />
          </el-form-item>
          
          <el-form-item label="联系电话" prop="contactPhone">
            <el-input v-model="departmentForm.contactPhone" placeholder="请输入联系电话" />
          </el-form-item>
          
          <el-form-item label="地址" prop="address">
            <el-input v-model="departmentForm.address" placeholder="请输入地址" />
          </el-form-item>
          
          <el-form-item label="院系描述" prop="description">
            <el-input
              v-model="departmentForm.description"
              type="textarea"
              :rows="3"
              placeholder="请输入院系描述"
            />
          </el-form-item>
        </el-form>
        
        <template #footer>
          <el-button @click="departmentDialogVisible = false">取消</el-button>
          <el-button type="primary" @click="handleSubmitDepartment" :loading="departmentSubmitting">
            {{ isEditDepartment ? '更新' : '创建' }}
          </el-button>
        </template>
      </el-dialog>
    </div>
  </template>
  
  <script setup>
  import { ref, reactive, onMounted } from 'vue'
  import { Search, Refresh, Plus, Upload, Download } from '@element-plus/icons-vue'
  import { ElMessage, ElMessageBox } from 'element-plus'
  import {
    getSchoolList, createSchool, updateSchool, deleteSchool,
    getDepartmentsBySchool, createDepartment, updateDepartment, deleteDepartment,
    exportSchools
  } from '@/api/schools'
  
  const loading = ref(false)
  const tableData = ref([])
  const schoolTableRef = ref()
  
  const schoolDialogVisible = ref(false)
  const departmentDialogVisible = ref(false)
  const isEditSchool = ref(false)
  const isEditDepartment = ref(false)
  const schoolSubmitting = ref(false)
  const departmentSubmitting = ref(false)
  
  const schoolFormRef = ref()
  const departmentFormRef = ref()
  
  const searchForm = reactive({
    keyword: '',
    province: null,
    schoolType: null
  })
  
  const pagination = reactive({
    page: 1,
    size: 20,
    total: 0
  })
  
  const schoolForm = reactive({
    name: '',
    schoolType: 'REGULAR',
    province: '',
    city: '',
    address: '',
    contactPhone: '',
    website: ''
  })
  
  const departmentForm = reactive({
    schoolId: '',
    name: '',
    contactPhone: '',
    address: '',
    description: ''
  })

  const refreshDepartments = async (schoolId) => {
    const row = tableData.value.find((s) => s.id === schoolId)
    if (!row) return

    try {
      const res = await getDepartmentsBySchool(schoolId)
      row.departments = res.data

      if (schoolTableRef.value) {
        const map = schoolTableRef.value.store.states.lazyTreeNodeMap.value
        map[schoolId] = undefined
        schoolTableRef.value.toggleRowExpansion(row, false)
        setTimeout(() => {
          schoolTableRef.value.toggleRowExpansion(row, true)
        }, 50)
      }
    } catch (err) {
      console.error('刷新院系失败:', err)
    }
<<<<<<< HEAD
  }
=======
}

>>>>>>> 69e60607
  
  const provinceOptions = [
    '北京', '天津', '河北', '山西', '内蒙古', '辽宁', '吉林', '黑龙江',
    '上海', '江苏', '浙江', '安徽', '福建', '江西', '山东', '河南',
    '湖北', '湖南', '广东', '广西', '海南', '重庆', '四川', '贵州',
    '云南', '西藏', '陕西', '甘肃', '青海', '宁夏', '新疆', '香港', '澳门', '台湾'
  ]

  const schoolTypeOptions = [
    { label: '985工程', value: 'PROJECT_985' },
    { label: '211工程', value: 'PROJECT_211' },
    { label: '双一流', value: 'DOUBLE_FIRST_CLASS' },
    { label: '普通高校', value: 'REGULAR' }
  ]
  
  const schoolRules = {
    name: [{ required: true, message: '请输入学校名称', trigger: 'blur' }],
    schoolType: [{ required: true, message: '请选择学校类型', trigger: 'change' }],
    province: [{ required: true, message: '请选择省份', trigger: 'change' }],
    city: [{ required: true, message: '请输入城市', trigger: 'blur' }]
  }
  
  const departmentRules = {
    name: [{ required: true, message: '请输入院系名称', trigger: 'blur' }]
  }
  
  const loadData = async () => {
    loading.value = true
    try {
      const params = {
        page: pagination.page - 1,
        size: pagination.size,
        keyword: searchForm.keyword,
        province: searchForm.province,
        schoolType: searchForm.schoolType
      }
      
      const response = await getSchoolList(params)
      const { content, totalElements } = response.data

      tableData.value = content.map(item => ({
        ...item,
        hasChildren: true
      }))
      pagination.total = totalElements
    } catch (error) {
      console.error('加载数据失败:', error)
    } finally {
      loading.value = false
    }
  }
  
  const loadDepartments = async (tree, treeNode, resolve) => {
    console.log('\uD83D\uDC4D \u6B63\u5728\u52A0\u8F7D\u9662\u7CFB\u4FE1\u606F:', tree.id)
    try {
      const response = await getDepartmentsBySchool(tree.id)
      tree.departments = response.data
      resolve(response.data)
    } catch (error) {
      console.error('加载院系数据失败:', error)
      resolve([])
    }
  }
  
  const handleSearch = () => {
    pagination.page = 1
    loadData()
  }
  
  const handleReset = () => {
    Object.assign(searchForm, {
      keyword: '',
      province: null,
      schoolType: null
    })
    pagination.page = 1
    loadData()
  }
  
  // 学校相关操作
  const handleCreateSchool = () => {
    isEditSchool.value = false
    Object.assign(schoolForm, {
      name: '',
      schoolType: 'REGULAR',
      province: '',
      city: '',
      address: '',
      contactPhone: '',
      website: ''
    })
    schoolDialogVisible.value = true
  }
  
  const handleEditSchool = (row) => {
    isEditSchool.value = true
    Object.assign(schoolForm, row)
    schoolDialogVisible.value = true
  }
  
  const handleSubmitSchool = async () => {
    if (!schoolFormRef.value) return
    
    await schoolFormRef.value.validate(async (valid) => {
      if (!valid) return
      
      schoolSubmitting.value = true
      if (schoolForm.website && !/^https?:\/\//i.test(schoolForm.website)) {
        schoolForm.website = `https://${schoolForm.website}`
      }
      try {
        if (isEditSchool.value) {
          await updateSchool(schoolForm.id, schoolForm)
          ElMessage.success('更新成功')
        } else {
          await createSchool(schoolForm)
          ElMessage.success('创建成功')
        }
        schoolDialogVisible.value = false
        loadData()
      } catch (error) {
        ElMessage.error(error.message || '操作失败')
      } finally {
        schoolSubmitting.value = false
      }
    })
  }
  
  const handleDeleteSchool = async (row) => {
    try {
      await ElMessageBox.confirm('确定要删除这个学校吗？删除后相关院系和客户数据也会被删除！', '确认删除', {
        type: 'warning'
      })
      
      await deleteSchool(row.id)
      ElMessage.success('删除成功')
      loadData()
    } catch (error) {
      if (error !== 'cancel') {
        ElMessage.error('删除失败')
      }
    }
  }
  
  // 院系相关操作
  const handleCreateDepartment = (school) => {
    isEditDepartment.value = false
    Object.assign(departmentForm, {
      schoolId: school.id,
      name: '',
      contactPhone: '',
      address: '',
      description: ''
    })
    departmentDialogVisible.value = true
  }
  
  const handleEditDepartment = (dept) => {
    isEditDepartment.value = true
    Object.assign(departmentForm, dept)
    departmentDialogVisible.value = true
  }
  
  const handleSubmitDepartment = async () => {
    if (!departmentFormRef.value) return
    
    await departmentFormRef.value.validate(async (valid) => {
      if (!valid) return
      
      departmentSubmitting.value = true
      try {
        if (isEditDepartment.value) {
          await updateDepartment(departmentForm.id, departmentForm)
          ElMessage.success('更新成功')
        } else {
          await createDepartment(departmentForm)
          ElMessage.success('创建成功')
        }
        departmentDialogVisible.value = false
        await refreshDepartments(departmentForm.schoolId)
        loadData()
      } catch (error) {
        ElMessage.error(error.message || '操作失败')
      } finally {
        departmentSubmitting.value = false
      }
    })
  }
  
  const handleDeleteDepartment = async (dept) => {
    try {
      await ElMessageBox.confirm('确定要删除这个院系吗？', '确认删除', {
        type: 'warning'
      })
      
      await deleteDepartment(dept.id)
      ElMessage.success('删除成功')
      await refreshDepartments(dept.schoolId)
      loadData()
    } catch (error) {
      if (error !== 'cancel') {
        ElMessage.error('删除失败')
      }
    }
  }
  
  const handleImportSchools = () => {
    ElMessage.info('批量导入功能开发中...')
  }
  
  const handleExportSchools = async () => {
    try {
      const params = {
        keyword: searchForm.keyword,
        province: searchForm.province,
        schoolType: searchForm.schoolType
      }
      
      const response = await exportSchools(params)
      
      // 创建下载链接
      const blob = new Blob([response], {
        type: 'application/vnd.openxmlformats-officedocument.spreadsheetml.sheet'
      })
      const url = window.URL.createObjectURL(blob)
      const link = document.createElement('a')
      link.href = url
      link.download = `学校数据_${new Date().getTime()}.xlsx`
      link.click()
      window.URL.revokeObjectURL(url)
      
      ElMessage.success('导出成功')
    } catch (error) {
      ElMessage.error('导出失败')
    }
  }
  
  const getSchoolTypeColor = (type) => {
    const colorMap = {
      'PROJECT_985': 'danger',
      'PROJECT_211': 'warning',
      'DOUBLE_FIRST_CLASS': 'success',
      'REGULAR': 'info'
    }
    return colorMap[type] || 'info'
  }
  
  const getSchoolTypeText = (type) => {
    const map = Object.fromEntries(schoolTypeOptions.map(item => [item.value, item.label]))
    return map[type] || type
  }
  
  onMounted(() => {
    loadData()
  })
  </script>
  
  <style lang="scss" scoped>
  .school-management {
    .search-bar {
      margin-bottom: 20px;
      padding: 20px;
      background: #f5f7fa;
      border-radius: 4px;
    }
    
    .action-bar {
      display: flex;
      justify-content: space-between;
      align-items: center;
      margin-bottom: 20px;
    }
    
    .expand-content {
      padding: 20px;
      background: #fafafa;
      
      h4 {
        margin: 0 0 16px 0;
        color: #333;
      }
      
      .department-actions {
        margin-bottom: 16px;
      }
    }
    
    .pagination {
      margin-top: 20px;
      text-align: right;
    }
  }
  </style><|MERGE_RESOLUTION|>--- conflicted
+++ resolved
@@ -346,12 +346,10 @@
     } catch (err) {
       console.error('刷新院系失败:', err)
     }
-<<<<<<< HEAD
-  }
-=======
+
 }
 
->>>>>>> 69e60607
+
   
   const provinceOptions = [
     '北京', '天津', '河北', '山西', '内蒙古', '辽宁', '吉林', '黑龙江',
