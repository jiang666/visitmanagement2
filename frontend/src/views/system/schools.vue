<template>
    <div class="school-management">
      <el-card>
        <!-- 搜索栏 -->
        <div class="search-bar">
          <el-form :model="searchForm" inline>
            <el-form-item label="关键词">
              <el-input
                v-model="searchForm.keyword"
                placeholder="学校名称、城市"
                clearable
                style="width: 200px"
              />
            </el-form-item>
            
            <el-form-item label="省份">
              <el-select
                v-model="searchForm.province"
                placeholder="全部省份"
                clearable
                class="standard-select"
              >
                <el-option
                  v-for="province in provinceOptions"
                  :key="province"
                  :label="province"
                  :value="province"
                />
              </el-select>
            </el-form-item>
            
            <el-form-item label="学校类型">
              <el-select
                v-model="searchForm.schoolType"
                placeholder="全部类型"
                clearable
                class="standard-select"
              >
                <el-option
                  v-for="item in schoolTypeOptions"
                  :key="item.value"
                  :label="item.label"
                  :value="item.value"
                />
              </el-select>
            </el-form-item>
            
            <el-form-item>
              <el-button type="primary" @click="handleSearch">
                <el-icon><Search /></el-icon>
                搜索
              </el-button>
              <el-button @click="handleReset">
                <el-icon><Refresh /></el-icon>
                重置
              </el-button>
            </el-form-item>
          </el-form>
        </div>
        
        <!-- 操作栏 -->
        <div class="action-bar">
          <div class="action-left">
            <el-button type="primary" @click="handleCreateSchool">
              <el-icon><Plus /></el-icon>
              新增学校
            </el-button>
            <el-button @click="handleImportSchools">
              <el-icon><Upload /></el-icon>
              批量导入
            </el-button>
            <el-button @click="handleExportSchools">
              <el-icon><Download /></el-icon>
              导出数据
            </el-button>
          </div>
        </div>
        
        <!-- 数据表格 -->
        <el-table
          ref="schoolTableRef"
          v-loading="loading"
          :data="tableData"
          row-key="id"
          lazy
          :load="loadDepartments"
        >
          <el-table-column type="expand">
            <template #default="{ row }">
              <div class="expand-content">
                <h4>院系列表</h4>
                <div class="department-actions">
                  <el-button size="small" type="primary" @click="handleCreateDepartment(row)">
                    新增院系
                  </el-button>
                </div>
                <el-table :data="row.departments" size="small">
                  <el-table-column prop="name" label="院系名称" />
                  <el-table-column prop="contactPhone" label="联系电话" />
                  <el-table-column prop="address" label="地址" />
                  <el-table-column label="操作" width="200">
                    <template #default="{ row: dept }">
                      <el-button size="small" @click="handleEditDepartment(dept)">编辑</el-button>
                      <el-button size="small" type="danger" @click="handleDeleteDepartment(dept)">删除</el-button>
                    </template>
                  </el-table-column>
                </el-table>
              </div>
            </template>
          </el-table-column>
          
          <el-table-column prop="id" label="ID" width="80" />
          
          <el-table-column prop="name" label="学校名称" min-width="200" />
          
          <el-table-column prop="schoolType" label="学校类型" width="120">
            <template #default="{ row }">
              <el-tag :type="getSchoolTypeColor(row.schoolType)">
                {{ getSchoolTypeText(row.schoolType) }}
              </el-tag>
            </template>
          </el-table-column>
          
          <el-table-column prop="province" label="省份" width="100" />
          
          <el-table-column prop="city" label="城市" width="100" />
          
          <el-table-column prop="contactPhone" label="联系电话" width="120" />
          
          <el-table-column prop="website" label="官网" width="200" show-overflow-tooltip>
            <template #default="{ row }">
              <el-link v-if="row.website" :href="row.website" target="_blank" type="primary">
                {{ row.website }}
              </el-link>
              <span v-else>-</span>
            </template>
          </el-table-column>
          
          <el-table-column prop="departmentCount" label="院系数量" width="100" />
          
          <el-table-column label="操作" width="200" fixed="right">
            <template #default="{ row }">
              <el-button size="small" @click="handleEditSchool(row)">编辑</el-button>
              <el-button size="small" type="success" @click="handleCreateDepartment(row)">新增院系</el-button>
              <el-button size="small" type="danger" @click="handleDeleteSchool(row)">删除</el-button>
            </template>
          </el-table-column>
        </el-table>
        
        <!-- 分页 -->
        <div class="pagination">
          <el-pagination
            v-model:current-page="pagination.page"
            v-model:page-size="pagination.size"
            :total="pagination.total"
            :page-sizes="[10, 20, 50, 100]"
            layout="total, sizes, prev, pager, next, jumper"
            @size-change="loadData"
            @current-change="loadData"
          />
        </div>
      </el-card>
  
      <!-- 学校表单对话框 -->
      <el-dialog
        v-model="schoolDialogVisible"
        :title="isEditSchool ? '编辑学校' : '新增学校'"
        width="600px"
      >
        <el-form ref="schoolFormRef" :model="schoolForm" :rules="schoolRules" label-width="100px">
          <el-form-item label="学校名称" prop="name">
            <el-input v-model="schoolForm.name" placeholder="请输入学校名称" />
          </el-form-item>
          
          <el-form-item label="学校类型" prop="schoolType">
            <el-select
              v-model="schoolForm.schoolType"
              placeholder="请选择学校类型"
              style="width: 100%"
              class="standard-select"
            >
              <el-option
                v-for="item in schoolTypeOptions"
                :key="item.value"
                :label="item.label"
                :value="item.value"
              />
            </el-select>
          </el-form-item>
          
          <el-row :gutter="20">
            <el-col :span="12">
              <el-form-item label="省份" prop="province">
                <el-select
                  v-model="schoolForm.province"
                  placeholder="请选择省份"
                  style="width: 100%"
                  class="standard-select"
                >
                  <el-option
                    v-for="province in provinceOptions"
                    :key="province"
                    :label="province"
                    :value="province"
                  />
                </el-select>
              </el-form-item>
            </el-col>
            <el-col :span="12">
              <el-form-item label="城市" prop="city">
                <el-input v-model="schoolForm.city" placeholder="请输入城市" />
              </el-form-item>
            </el-col>
          </el-row>
          
          <el-form-item label="详细地址" prop="address">
            <el-input v-model="schoolForm.address" placeholder="请输入详细地址" />
          </el-form-item>
          
          <el-form-item label="联系电话" prop="contactPhone">
            <el-input v-model="schoolForm.contactPhone" placeholder="请输入联系电话" />
          </el-form-item>
          
          <el-form-item label="官方网站" prop="website">
            <el-input v-model="schoolForm.website" placeholder="请输入官方网站" />
          </el-form-item>
        </el-form>
        
        <template #footer>
          <el-button @click="schoolDialogVisible = false">取消</el-button>
          <el-button type="primary" @click="handleSubmitSchool" :loading="schoolSubmitting">
            {{ isEditSchool ? '更新' : '创建' }}
          </el-button>
        </template>
      </el-dialog>
  
      <!-- 院系表单对话框 -->
      <el-dialog
        v-model="departmentDialogVisible"
        :title="isEditDepartment ? '编辑院系' : '新增院系'"
        width="500px"
      >
        <el-form ref="departmentFormRef" :model="departmentForm" :rules="departmentRules" label-width="100px">
          <el-form-item label="院系名称" prop="name">
            <el-input v-model="departmentForm.name" placeholder="请输入院系名称" />
          </el-form-item>
          
          <el-form-item label="联系电话" prop="contactPhone">
            <el-input v-model="departmentForm.contactPhone" placeholder="请输入联系电话" />
          </el-form-item>
          
          <el-form-item label="地址" prop="address">
            <el-input v-model="departmentForm.address" placeholder="请输入地址" />
          </el-form-item>
          
          <el-form-item label="院系描述" prop="description">
            <el-input
              v-model="departmentForm.description"
              type="textarea"
              :rows="3"
              placeholder="请输入院系描述"
            />
          </el-form-item>
        </el-form>
        
        <template #footer>
          <el-button @click="departmentDialogVisible = false">取消</el-button>
          <el-button type="primary" @click="handleSubmitDepartment" :loading="departmentSubmitting">
            {{ isEditDepartment ? '更新' : '创建' }}
          </el-button>
        </template>
      </el-dialog>
    </div>
  </template>
  
  <script setup>
  import { ref, reactive, onMounted } from 'vue'
  import { Search, Refresh, Plus, Upload, Download } from '@element-plus/icons-vue'
  import { ElMessage, ElMessageBox } from 'element-plus'
  import {
    getSchoolList, createSchool, updateSchool, deleteSchool,
    getDepartmentsBySchool, createDepartment, updateDepartment, deleteDepartment,
    exportSchools
  } from '@/api/schools'
  
  const loading = ref(false)
  const tableData = ref([])
  const schoolTableRef = ref()
  
  const schoolDialogVisible = ref(false)
  const departmentDialogVisible = ref(false)
  const isEditSchool = ref(false)
  const isEditDepartment = ref(false)
  const schoolSubmitting = ref(false)
  const departmentSubmitting = ref(false)
  
  const schoolFormRef = ref()
  const departmentFormRef = ref()
  
  const searchForm = reactive({
    keyword: '',
    province: null,
    schoolType: null
  })
  
  const pagination = reactive({
    page: 1,
    size: 20,
    total: 0
  })
  
  const schoolForm = reactive({
    name: '',
    schoolType: 'REGULAR',
    province: '',
    city: '',
    address: '',
    contactPhone: '',
    website: ''
  })
  
  const departmentForm = reactive({
    schoolId: '',
    name: '',
    contactPhone: '',
    address: '',
    description: ''
  })

  const refreshDepartments = async (schoolId) => {
<<<<<<< HEAD
    const row = tableData.value.find((s) => s.id === schoolId)
    if (!row) return

    try {
      const res = await getDepartmentsBySchool(schoolId)
      row.departments = res.data

      if (schoolTableRef.value) {
        const map = schoolTableRef.value.store.states.lazyTreeNodeMap.value
        map[schoolId] = undefined
        schoolTableRef.value.toggleRowExpansion(row, false)
        setTimeout(() => {
          schoolTableRef.value.toggleRowExpansion(row, true)
        }, 50)
      }
    } catch (err) {
      console.error('刷新院系失败:', err)
=======
    const school = tableData.value.find((s) => s.id === schoolId)
    if (school) {
      try {
        const res = await getDepartmentsBySchool(schoolId)
        school.departments = res.data
      } catch (err) {
        console.error('刷新院系失败:', err)
      }
>>>>>>> fba6ff7c
    }
  }
  
  const provinceOptions = [
    '北京', '天津', '河北', '山西', '内蒙古', '辽宁', '吉林', '黑龙江',
    '上海', '江苏', '浙江', '安徽', '福建', '江西', '山东', '河南',
    '湖北', '湖南', '广东', '广西', '海南', '重庆', '四川', '贵州',
    '云南', '西藏', '陕西', '甘肃', '青海', '宁夏', '新疆', '香港', '澳门', '台湾'
  ]

  const schoolTypeOptions = [
    { label: '985工程', value: 'PROJECT_985' },
    { label: '211工程', value: 'PROJECT_211' },
    { label: '双一流', value: 'DOUBLE_FIRST_CLASS' },
    { label: '普通高校', value: 'REGULAR' }
  ]
  
  const schoolRules = {
    name: [{ required: true, message: '请输入学校名称', trigger: 'blur' }],
    schoolType: [{ required: true, message: '请选择学校类型', trigger: 'change' }],
    province: [{ required: true, message: '请选择省份', trigger: 'change' }],
    city: [{ required: true, message: '请输入城市', trigger: 'blur' }]
  }
  
  const departmentRules = {
    name: [{ required: true, message: '请输入院系名称', trigger: 'blur' }]
  }
  
  const loadData = async () => {
    loading.value = true
    try {
      const params = {
        page: pagination.page - 1,
        size: pagination.size,
        keyword: searchForm.keyword,
        province: searchForm.province,
        schoolType: searchForm.schoolType
      }
      
      const response = await getSchoolList(params)
      const { content, totalElements } = response.data
      
      tableData.value = content
      pagination.total = totalElements
    } catch (error) {
      console.error('加载数据失败:', error)
    } finally {
      loading.value = false
    }
  }
  
  const loadDepartments = async (tree, treeNode, resolve) => {
    try {
      const response = await getDepartmentsBySchool(tree.id)
      tree.departments = response.data
      resolve(response.data)
    } catch (error) {
      console.error('加载院系数据失败:', error)
      resolve([])
    }
  }
  
  const handleSearch = () => {
    pagination.page = 1
    loadData()
  }
  
  const handleReset = () => {
    Object.assign(searchForm, {
      keyword: '',
      province: null,
      schoolType: null
    })
    pagination.page = 1
    loadData()
  }
  
  // 学校相关操作
  const handleCreateSchool = () => {
    isEditSchool.value = false
    Object.assign(schoolForm, {
      name: '',
      schoolType: 'REGULAR',
      province: '',
      city: '',
      address: '',
      contactPhone: '',
      website: ''
    })
    schoolDialogVisible.value = true
  }
  
  const handleEditSchool = (row) => {
    isEditSchool.value = true
    Object.assign(schoolForm, row)
    schoolDialogVisible.value = true
  }
  
  const handleSubmitSchool = async () => {
    if (!schoolFormRef.value) return
    
    await schoolFormRef.value.validate(async (valid) => {
      if (!valid) return
      
      schoolSubmitting.value = true
      if (schoolForm.website && !/^https?:\/\//i.test(schoolForm.website)) {
        schoolForm.website = `https://${schoolForm.website}`
      }
      try {
        if (isEditSchool.value) {
          await updateSchool(schoolForm.id, schoolForm)
          ElMessage.success('更新成功')
        } else {
          await createSchool(schoolForm)
          ElMessage.success('创建成功')
        }
        schoolDialogVisible.value = false
        loadData()
      } catch (error) {
        ElMessage.error(error.message || '操作失败')
      } finally {
        schoolSubmitting.value = false
      }
    })
  }
  
  const handleDeleteSchool = async (row) => {
    try {
      await ElMessageBox.confirm('确定要删除这个学校吗？删除后相关院系和客户数据也会被删除！', '确认删除', {
        type: 'warning'
      })
      
      await deleteSchool(row.id)
      ElMessage.success('删除成功')
      loadData()
    } catch (error) {
      if (error !== 'cancel') {
        ElMessage.error('删除失败')
      }
    }
  }
  
  // 院系相关操作
  const handleCreateDepartment = (school) => {
    isEditDepartment.value = false
    Object.assign(departmentForm, {
      schoolId: school.id,
      name: '',
      contactPhone: '',
      address: '',
      description: ''
    })
    departmentDialogVisible.value = true
  }
  
  const handleEditDepartment = (dept) => {
    isEditDepartment.value = true
    Object.assign(departmentForm, dept)
    departmentDialogVisible.value = true
  }
  
  const handleSubmitDepartment = async () => {
    if (!departmentFormRef.value) return
    
    await departmentFormRef.value.validate(async (valid) => {
      if (!valid) return
      
      departmentSubmitting.value = true
      try {
        if (isEditDepartment.value) {
          await updateDepartment(departmentForm.id, departmentForm)
          ElMessage.success('更新成功')
        } else {
          await createDepartment(departmentForm)
          ElMessage.success('创建成功')
        }
        departmentDialogVisible.value = false
        await refreshDepartments(departmentForm.schoolId)
        loadData()
      } catch (error) {
        ElMessage.error(error.message || '操作失败')
      } finally {
        departmentSubmitting.value = false
      }
    })
  }
  
  const handleDeleteDepartment = async (dept) => {
    try {
      await ElMessageBox.confirm('确定要删除这个院系吗？', '确认删除', {
        type: 'warning'
      })
      
      await deleteDepartment(dept.id)
      ElMessage.success('删除成功')
      await refreshDepartments(dept.schoolId)
      loadData()
    } catch (error) {
      if (error !== 'cancel') {
        ElMessage.error('删除失败')
      }
    }
  }
  
  const handleImportSchools = () => {
    ElMessage.info('批量导入功能开发中...')
  }
  
  const handleExportSchools = async () => {
    try {
      const params = {
        keyword: searchForm.keyword,
        province: searchForm.province,
        schoolType: searchForm.schoolType
      }
      
      const response = await exportSchools(params)
      
      // 创建下载链接
      const blob = new Blob([response], {
        type: 'application/vnd.openxmlformats-officedocument.spreadsheetml.sheet'
      })
      const url = window.URL.createObjectURL(blob)
      const link = document.createElement('a')
      link.href = url
      link.download = `学校数据_${new Date().getTime()}.xlsx`
      link.click()
      window.URL.revokeObjectURL(url)
      
      ElMessage.success('导出成功')
    } catch (error) {
      ElMessage.error('导出失败')
    }
  }
  
  const getSchoolTypeColor = (type) => {
    const colorMap = {
      'PROJECT_985': 'danger',
      'PROJECT_211': 'warning',
      'DOUBLE_FIRST_CLASS': 'success',
      'REGULAR': 'info'
    }
    return colorMap[type] || 'info'
  }
  
  const getSchoolTypeText = (type) => {
    const map = Object.fromEntries(schoolTypeOptions.map(item => [item.value, item.label]))
    return map[type] || type
  }
  
  onMounted(() => {
    loadData()
  })
  </script>
  
  <style lang="scss" scoped>
  .school-management {
    .search-bar {
      margin-bottom: 20px;
      padding: 20px;
      background: #f5f7fa;
      border-radius: 4px;
    }
    
    .action-bar {
      display: flex;
      justify-content: space-between;
      align-items: center;
      margin-bottom: 20px;
    }
    
    .expand-content {
      padding: 20px;
      background: #fafafa;
      
      h4 {
        margin: 0 0 16px 0;
        color: #333;
      }
      
      .department-actions {
        margin-bottom: 16px;
      }
    }
    
    .pagination {
      margin-top: 20px;
      text-align: right;
    }
  }
  </style><|MERGE_RESOLUTION|>--- conflicted
+++ resolved
@@ -328,34 +328,27 @@
   })
 
   const refreshDepartments = async (schoolId) => {
-<<<<<<< HEAD
-    const row = tableData.value.find((s) => s.id === schoolId)
-    if (!row) return
+      const refreshDepartments = async (schoolId) => {
+        const row = tableData.value.find((s) => s.id === schoolId)
+        if (!row) return
 
-    try {
-      const res = await getDepartmentsBySchool(schoolId)
-      row.departments = res.data
+        try {
+          const res = await getDepartmentsBySchool(schoolId)
+          row.departments = res.data
 
-      if (schoolTableRef.value) {
-        const map = schoolTableRef.value.store.states.lazyTreeNodeMap.value
-        map[schoolId] = undefined
-        schoolTableRef.value.toggleRowExpansion(row, false)
-        setTimeout(() => {
-          schoolTableRef.value.toggleRowExpansion(row, true)
-        }, 50)
-      }
-    } catch (err) {
-      console.error('刷新院系失败:', err)
-=======
-    const school = tableData.value.find((s) => s.id === schoolId)
-    if (school) {
-      try {
-        const res = await getDepartmentsBySchool(schoolId)
-        school.departments = res.data
-      } catch (err) {
-        console.error('刷新院系失败:', err)
-      }
->>>>>>> fba6ff7c
+          // 强制刷新展开视图
+          if (schoolTableRef.value) {
+            const lazyMap = schoolTableRef.value.store.states.lazyTreeNodeMap.value
+            lazyMap[schoolId] = undefined
+            schoolTableRef.value.toggleRowExpansion(row, false)
+            setTimeout(() => {
+              schoolTableRef.value.toggleRowExpansion(row, true)
+            }, 50)
+          }
+        } catch (err) {
+          console.error('刷新院系失败:', err)
+        }
+      }
     }
   }
   
